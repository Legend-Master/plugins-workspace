--- conflicted
+++ resolved
@@ -32,17 +32,12 @@
 futures-util = "0.3"
 tempfile = "3"
 
-<<<<<<< HEAD
 [target.'cfg(target_os = "windows")'.dependencies]
 zip = { version = "0.6", optional = true }
 windows-sys = { version = "0.52.0", features = [
     "Win32_Foundation",
     "Win32_UI_WindowsAndMessaging",
 ] }
-=======
-[target."cfg(target_os = \"windows\")".dependencies]
-windows-sys = { version = "0.52.0", features = [ "Win32_Foundation", "Win32_UI_WindowsAndMessaging" ] }
->>>>>>> cdd3aafd
 
 [target.'cfg(target_os = "linux")'.dependencies]
 dirs-next = "2"
@@ -54,15 +49,8 @@
 flate2 = "1"
 
 [features]
-<<<<<<< HEAD
 default = ["rustls-tls", "zip"]
 zip = ["dep:zip", "dep:tar", "dep:flate2"]
 native-tls = ["reqwest/native-tls"]
 native-tls-vendored = ["reqwest/native-tls-vendored"]
-rustls-tls = ["reqwest/rustls-tls"]
-=======
-default = [ "rustls-tls" ]
-native-tls = [ "reqwest/native-tls" ]
-native-tls-vendored = [ "reqwest/native-tls-vendored" ]
-rustls-tls = [ "reqwest/rustls-tls" ]
->>>>>>> cdd3aafd
+rustls-tls = ["reqwest/rustls-tls"]